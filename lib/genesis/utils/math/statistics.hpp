--- conflicted
+++ resolved
@@ -310,11 +310,7 @@
 }
 
 /**
-<<<<<<< HEAD
- * @copy coefficient_of_variation( MeanStddevPair const& ms )
-=======
  * @copydoc coefficient_of_variation( MeanStddevPair const& ms )
->>>>>>> 5b77dbab
  */
 inline std::vector<double> coefficient_of_variation( std::vector<MeanStddevPair> const& ms )
 {
@@ -340,11 +336,7 @@
 }
 
 /**
-<<<<<<< HEAD
- * @copy index_of_dispersion( MeanStddevPair const& ms )
-=======
  * @copydoc index_of_dispersion( MeanStddevPair const& ms )
->>>>>>> 5b77dbab
  */
 inline std::vector<double> index_of_dispersion( std::vector<MeanStddevPair> const& ms )
 {
@@ -368,11 +360,7 @@
 }
 
 /**
-<<<<<<< HEAD
- * @copy quartile_coefficient_of_dispersion( Quartiles const& ms )
-=======
  * @copydoc quartile_coefficient_of_dispersion( Quartiles const& ms )
->>>>>>> 5b77dbab
  */
 inline std::vector<double> quartile_coefficient_of_dispersion( std::vector<Quartiles> const& q )
 {
